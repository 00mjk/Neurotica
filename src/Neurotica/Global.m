(* Global.m
 *
 * The Neurotica`Global namespace includes global symbols and values that must be included by many
 * Neurotical sub-packages.
 *
 * Copyright (C) 2014-2015 by Noah C. Benson.
 * This file is part of the Neurotica library.
 *
 * This program is free software: you can redistribute it and/or modify it under the terms of the
 * GNU General Public License as published by the Free Software Foundation, either version 3 of the
 * License, or (at your option) any later version.
 *
 * This program is distributed in the hope that it will be useful, but WITHOUT ANY WARRANTY;
 * without even the implied warranty of MERCHANTABILITY or FITNESS FOR A PARTICULAR PURPOSE.  See
 * the GNU General Public License for more details.
 *
 * You should have received a copy of the GNU General Public License along with this program.
 * If not, see <http://www.gnu.org/licenses/>.
 *)

(**************************************************************************************************)
BeginPackage["Neurotica`Global`"];
Unprotect["Neurotica`Global`*", "Neurotica`Global`Private`*"];
ClearAll[ "Neurotica`Global`*", "Neurotica`Global`Private`*"];

Curvature::usage = "Curvature is a keyword that can be used to refer to curvature values; it is automatically defined by the CorticalSurface package to include a CorticalColor function as well.";

RH::usage = "RH is a keyword that represents the right hemisphere.";
LH::usage = "LH is a keyword that represents the left hemisphere.";
<<<<<<< HEAD
LR::usage = "LR is a keyword that indicates that a hemisphere or piece of MR data includes or is made from both left and right hemispheres.";
=======
LR::usage = "LR is a keyword that represents a pseudo-hemisphere, such as when both hemispheres are included in an MRImage (e.g., MRImage[sub, LR, \"Ribbon\"]).";
>>>>>>> e35ce498
RHX::usage = "RHX is a keyword that represents the inverted right hemisphere as used by programs like FreeSurfer.";
LHX::usage = "LHX is a keyword that represents the inverted left hemisphere as used by programs like FreeSurfer.";
HemisphereQ::usage = "HemisphereQ[x] yields true if x is a valid hemisphere, i.e., RH, LH, RHX, or LHX.";

Anterior::usage = "Anterior is a keyword that represents the forward part of the brain; it is generally a synonym for Front and is an antonym with Posterior and Back.";
Posterior::usage = "Posterior is a keyword that represents the rear part of the brain; it is generally a synonym for Back and is an antonym with Anterior and Front.";
Superior::usage = "Superior is a keyword that represents the upper part of the brain; it is generally a synonym for Top and is an antonym with Inferior and Bottom.";
Inferior::usage = "Superior is a keyword that represents the lower part of the brain; it is generally a synonym for Bottom and is an antonym with Superior and Top.";

Eccentricity::usage = "Eccentricity is a key used by the visual cortex package to represent eccentricity, as measured in degrees of visual angle from the foveal confluence (center of the visual field).";
PolarAngle::usage = "PolarAngle is a key used by the visual cortex package to represent the polar angle, as measured in degrees of rotation about the foveal confluence (center of the visual field) from the upper to the lower vertical meridia.";
VisualArea::usage = "VisualArea is a key used by the retinotopy package to represent the visual area ID of a particular patch of cortex. See also VisualAreasData.";

Cortex::usage = "Cortex[sub, hemi, name] yields a cortical mesh object associated with the given hemisphere and name for the given subject. Cortex is a keyword that is used by various Neurotica functions to represent the cortical surface of a subject, so behavior is not guaranteed for non-standard subject modalities.";
SubjectLabels::usage = "SubjectLabels[sub] yields a list of the labels supported by the given subject subject sub.";

OccipitalPoleIndex::usage = "OccipitalPoleIndex[subject, hemisphere] is usually defined by subject modalities (e.g., FreeSurferSubject[]) such that the function yields the index for the occipital pole in the particular subject and hemisphere requested.";

LabelVertexList::usage = "LabelVertexList[sub, hemi, name] is defined by subject modalities (e.g., FreeSurferSubject[]) such that it yields a list of the vertices that are in the label with the given name for the given subject and hemisphere.
Note that the labels supported will vary by subject modality; use SubjectLabels to see the supported labels.";
LabelVertexList::nolab = "No such label for given subject: `1`";

VertexToVoxelMap::usage = "VertexToVoxelMap[sub, hemi] yields a mapping of vertices to voxels for the given subject. This is defined by each subject modality so may not be identical depending on how the subject is loaded.";
VoxelToVertexMap::usage = "VoxelToVertexMap[sub, hemi] yields a mapping of voxels to vertices for the given subject. This is defined by each subject modality so may not be identical depending on how the subject is loaded.";

If[!ValueQ[Radius],
  (Radius::usage = "Radius is a keyword that is used to specify the distance from the center of a cortical map projection that should be included in the map projection.";
   Protect[Radius])];

Begin["`Private`"];

HemisphereQ[x_] := False;
HemisphereQ[LH] = True;
HemisphereQ[RH] = True;
HemisphereQ[LR] = True;
HemisphereQ[LHX] = True;
HemisphereQ[RHX] = True;

Protect[RH, LH, LR, RHX, LHX, HemisphereQ, Anterior, Posterior, Inferior, Superior, PolarAngle,
        Eccentricity, VisualArea, Curvature, OccipitalPoleIndex, LabelVertexList, SubjectLabels,
        VertexToVoxelMap, VoxelToVertexMap];

(* #Cortex ****************************************************************************************)
Cortex[sub_, hemi_] := Cortex[sub, Automatic, hemi];
Protect[Cortex];

End[];
EndPackage[];<|MERGE_RESOLUTION|>--- conflicted
+++ resolved
@@ -27,11 +27,7 @@
 
 RH::usage = "RH is a keyword that represents the right hemisphere.";
 LH::usage = "LH is a keyword that represents the left hemisphere.";
-<<<<<<< HEAD
-LR::usage = "LR is a keyword that indicates that a hemisphere or piece of MR data includes or is made from both left and right hemispheres.";
-=======
 LR::usage = "LR is a keyword that represents a pseudo-hemisphere, such as when both hemispheres are included in an MRImage (e.g., MRImage[sub, LR, \"Ribbon\"]).";
->>>>>>> e35ce498
 RHX::usage = "RHX is a keyword that represents the inverted right hemisphere as used by programs like FreeSurfer.";
 LHX::usage = "LHX is a keyword that represents the inverted left hemisphere as used by programs like FreeSurfer.";
 HemisphereQ::usage = "HemisphereQ[x] yields true if x is a valid hemisphere, i.e., RH, LH, RHX, or LHX.";
