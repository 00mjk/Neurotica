--- conflicted
+++ resolved
@@ -1897,27 +1897,6 @@
                "Hemisphere" -> hemi}]] &},
          SetVertexProperties[
            mesh,
-<<<<<<< HEAD
-           {"Curvature" :> Quiet@Check[assoc["Curvature"][hemi], $Failed],
-            "SulcalDepth" :> Quiet@Check[assoc["SulcalDepth"][hemi], $Failed],
-            "Thickness" :> Quiet@Check[assoc["Thickness"][hemi], $Failed],
-            "VertexArea" :> Quiet@Check[assoc["VertexArea"][hemi], $Failed],
-            "Parcellation" :> Quiet@Check[assoc["Parcellation2009"][hemi], $Failed],
-            "Parcellation2005" :> Quiet@Check[assoc["Parcellation"][hemi], $Failed],
-            "RibbonIndices" :> Quiet@Check[Normal[VertexToVoxelMap[sub, hemi]][[All,2]], $Failed],
-            "V1Label" :> Quiet@Check[assoc["V1Label"][hemi], $Failed],
-            "V2Label" :> Quiet@Check[assoc["V2Label"][hemi], $Failed],
-            "MTLabel" :> Quiet@Check[assoc["MTLabel"][hemi], $Failed],
-            "BrodmannLabels" :> Quiet@Check[assoc["BrodmannLabels"][hemi], $Failed],
-            "V1Probability" :> Quiet@Check[assoc["V1Probability"][hemi], $Failed],
-            "V2Probability" :> Quiet@Check[assoc["V2Probability"][hemi], $Failed],
-            "MTProbability" :> Quiet@Check[assoc["MTProbability"][hemi], $Failed],
-            "BrodmannThresholds" :> Quiet@Check[assoc["BrodmannProbabilities"][hemi], $Failed]}]]]],
-   Cortex[sub, name:Except[LH|RH|RHX], hemi:(LH|RH|RHX)] := Cortex[sub, hemi, name],
-
-   (* We also want an accessor for MRImages *)
-   MRImage[sub, name_, hemi:(None|LR|LH|RH|RHX)] := With[
-=======
            Join[
              {"Curvature" :> Quiet@Check[assoc["Curvature"][hemi], $Failed],
               "SulcalDepth" :> Quiet@Check[assoc["SulcalDepth"][hemi], $Failed],
@@ -1946,7 +1925,6 @@
 
    (* We also want an accessor for MRImages *)
    MRImage[sub, hemi:(None|LR|LH|RH|RHX), name_] := With[
->>>>>>> e35ce498
      {assoc = Association[sub],
       id = ToLowerCase[name] // Function @ FirstCase[
         Normal @ $FreeSurferImageData,
@@ -1975,12 +1953,8 @@
              {"Subject" -> sub,
               "Hemisphere" -> (hemi /. None -> LR),
               "ImageName" -> id}]]]]],
-<<<<<<< HEAD
-   MRImage[sub, name_] := MRImage[sub, name, LR],
-=======
    MRImage[sub, name:Except[None|LR|LH|RH|RHX], hemi:None|LR|LH|RH|RHX] := MRImage[sub, hemi, name],
    MRImage[sub, name:Except[None|LR|LH|RH|RHX]] := MRImage[sub, LR, name],
->>>>>>> e35ce498
                
    (* We can also get the occipital pole in a similar way... *)
    OccipitalPoleIndex[sub, hemi:(LH|RH|RHX)] := Check[
