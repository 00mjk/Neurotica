(* Registration.m
 *
 * The Neurotica`Registration` namespace contains functions related to the registration of surface
 * meshes to models defined on the cortical surface.
 *
 * Copyright (C) 2014-2015 by Noah C. Benson.
 * This file is part of the Neurotica library.
 *
 * This program is free software: you can redistribute it and/or modify it under the terms of the
 * GNU General Public License as published by the Free Software Foundation, either version 3 of the
 * License, or (at your option) any later version.
 *
 * This program is distributed in the hope that it will be useful, but WITHOUT ANY WARRANTY;
 * without even the implied warranty of MERCHANTABILITY or FITNESS FOR A PARTICULAR PURPOSE.  See
 * the GNU General Public License for more details.
 *
 * You should have received a copy of the GNU General Public License along with this program.
 * If not, see <http://www.gnu.org/licenses/>.
 *)

(**************************************************************************************************)
BeginPackage["Neurotica`Registration`", {"Neurotica`Global`","Neurotica`Util`","Neurotica`Mesh`"}];
Unprotect["Neurotica`Registration`*", "Neurotica`Registration`Private`*"];
ClearAll[ "Neurotica`Registration`*", "Neurotica`Registration`Private`*"];

CorticalPotentialFunction::usage = "CorticalPotentialFunction[{F, G}, X] yields a cortical potential function object with potential F and gradient G in terms of the coordinate matrix X, which is assumed to be a 2 or 3 by n matrix when the potential is evaluated. The following options may be given:
  * Name (default: Subscript[\"F\", \"Potential\"]) specifies what symbol should be used to display the potential function.";
PotentialFunction::usage = "PotentialFunction[f] yields a pure functional form of the cortical potential function instance, f.";
GradientFunction::usage = "GradientFunction[f] yields a pure functional form of the gradient of the cortical potential function instance, f.";

HarmonicEdgePotential::usage = "HarmonicEdgePotential[mesh] yields a function symbol f such that f[X] is the harmonic edge potential where X is a possible vertex coordinate list for the given cortical mesh. The potential is calculated as the total of (d - d0)^2 where d is the distance between two vertices in X and d0 is the distance in the coordinates of the given mesh. Note that Grad[f, X] yields the numerical gradient of the potential at the vertex configuration given in X.
The potential function of a HarmonicEdgePotential is U[d] = 0.5 / n * (d - d0)^2 where d is the distance between a pair of vertices connected by an edge, n is the number of edges in the system, and d0 is the distance, in the initial mesh, between the two vertices.";

HarmonicAnglePotential::usage = "HarmonicAnglePotential[mesh] yields a function symbol f such that f[X] is the harmonic angle potential where X is a possible vertex coordinate list for the given cortical mesh. The potential is calculated as the total of (a - a0)^2 where a is the angle of a face in X and a0 is the angle of the same face corner in the original mesh. Note that Grad[f, X] yields the numerical gradient of the potential at the vertex configuration given in X.
The potential function of a HarmonicAnglePotential is U[a] = 0.5 / n * (a - a0)^2 where a is the angle of a corner of a face, n is the number of faces in the system, and a0 is the angle of the same face in the initial mesh.";

CosineAnglePotential::usage = "CosineAnglePotential[mesh] yields a function symbol f such that f[X] is the cosine angle potential where X is a possible vertex coordinate list for the given cortical mesh. The potential is calculated as the total of (Cos[a] - Cos[a0])^2 where a is the angle of a face in X and a0 is the angle of the same face corner in the original mesh. Note that Grad[f, X] yields the numerical gradient of the potential at the vertex configuration given in X.
The potential function of a HarmonicAnglePotential is U[a] = 0.5 / n * (Cos[a] - Cos[a0])^2 where a is the angle of a corner of a face, n is the number of faces in the system, and a0 is the angle of the same face in the initial mesh.";

GaussianPotentialWell::usage = "GaussianPotentialWell[mesh, u -> {x0, std}] yields a function symbol f such that f[X] is the potential and Grad[f, X] is the gradient of an inverted Gaussian potential well that draws vertex u toward position x0 with the standard deviation std. In addition to the center and standard deviation, the following rules may be appended to the list on the right hand side of the rule:
  * \"FWHM\" (default: False) when True indicates that std should be interpreted as a full-width-half-max specification instead of the standard deviation.
  * \"Normalize\" (default: True) when True indicates that the Gaussian should be multiplied by 1 / (Sqrt[2 Pi] std).
  * \"Shape\" (default: 2) specifies that the Gaussian function should be of the form Exp[Abs[t / std]^q/q] where q is the shape of the generalized Gaussian.
  * \"Weight\" (default: 1) specifies that the Gaussian function should be weighted by the given number.
GaussianPotentialWell[mesh, {u1, u2, ...} -> {x0, std}] yields the Gaussian potential well function in which all of the vertices in the list on the left hand side of the rule are attracted to the specified Gaussian potential well on the right side and the potential and gradient yielded are divided by the number of vertices. Note that with this argument, the option \"Weight\" may be a list of numbers, one for each of the individual vertices.
GaussianPotentialWell[mesh, {vertices1 -> gaussian1, vertices2 -> gaussian2, ...}] yields the Gaussian potential well function that operates over all of the given vertex and Gaussian specifications.
Given the following values:
  * \[Beta] is the shape parameter,
  * \[Sigma] is the standard deviation (\[Sigma] = FWHM \[Beta]^(-1/\[Beta]) Log[2]^(-1/\[Beta])),
  * w is the weight, which has been multiplied by the normalizing term if the \"Normalize\" parameter is not set to False,
  * d[x] is equal to Norm[x - x0], the distance of the vertex from the center of the well,
the Gaussian potential function f and its gradient are defined as:
  * f[x] = -w Exp[-(d[x]/\[Sigma])^\[Beta] / \[Beta]]
  * \[Gradient]f[x] = w (d[x]/\[Sigma])^(\[Beta] - 1) / \[Sigma] Exp[-(d[x]/\[Sigma])^\[Beta] / \[Beta]]";
GaussianPotentialWell::badarg = "Bad argument given to GaussianPotentialWell: `1`";

HarmonicPotentialWell::usage = "HarmonicPotentialWell[mesh, u -> x0] yields a function symbol f such that f[X] is the potential and Grad[f, X] is the gradient of a harmonic potential well that draws vertex u toward position x0 with the potential function Norm[x - x0]^2.
HarmonicPotentialWell[mesh, u -> {x0}] is identical to HarmonicPotentialWell[mesh, u -> x0], but the following options may be appended to the list on the right hand side of the rule following x0:
  * \"Width\" (default 1) specifies the point at which the derivative of the potential well, in terms of the distance from the center of the well, equals 1.
  * \"Shape\" (default: 2) specifies that the harmonic .
  * \"Weight\" (default: 1) specifies that the Gaussian function should be weighted by the given number.
HarmonicPotentialWell[mesh, {u1, u2, ...} -> {x0, std}] yields the harmonic potential well function in which all of the vertices in the list on the left hand side of the rule are attracted to the specified harmonic potential well on the right side and the potential and gradient yielded are divided by the number of vertices. Note that with this argument, the option \"Weight\" may be a list of numbers, one for each of the individual vertices.
HarmonicPotentialWell[mesh, {vertices1 -> harmonic1, vertices2 -> harmonic2, ...}] yields the harmonic potential well function that operates over all of the given vertex and harmonic specifications.
Given the following values:
  * k is the width parameter,
  * \[Beta\] is the shape parameter,
  * w is the weight,
  * d[x] is equal to Norm[x - x0], the distance of the vertex to the center of the well,
the harmonic potential function f and its gradient are defined as:
  * f[x] = w/\[Beta] (d[x]/k)^\[Beta]
  * \[Gradient]f[x] = w/k (d[x]/k)^(\[Beta] - 1)";
HarmonicPotentialWell::badarg = "Bad argument given to HarmonicPotentialWell: `1`";

RegionDistancePotential::usage = "RegionDistancePotential[mesh, reg, {F, G}] yields a cortical potential function with potential function F and gradient G. Both F and G must be functions such that F[dists] and G[dists], for a vector dists of the distances of the relevant vertices to the region, yield a total potential and a vector of gradient magnitudes, respectively. Note that the direction of the gradient is calculated automatically. The following additional options may be given:
  * Print (default: Style[\"\[GothicCapitalG]\", FontWeight -> Bold]) specifies the default display name for the function.
  * MetaInformation (default: {}) specifies extra meta information attached to the function.
  * VertexWeight (default: Automatic) specifies the relative strength of each vertex in the field; the region will have a repulsive, neutral, or attractive effect on any vertex with a weight less than, equal to, or greater than 0, respectively. If a property is named by this argument, then its values are used. The default value, Automatic, applies the field to all vertices.
See also SignedRegionDistancePotential.";
RegionDistancePotential::badarg = "Bad argument given to RegionDistancePotential: `1`";

SignedRegionDistancePotential::usage = "SignedRegionDistancePotential[mesh, reg, {F, G}] is identical to RegionDistancePotential[mesh, reg, {F, G}] except that the functions F and G are given signed distances to the BoundaryMeshRegion reg for the relevant vertices instead of the absolute distances.";
SignedRegionDistancePotential::badarg = "Bad argument given to SignedRegionDistancePotential: `1`";

HarmonicPerimeterPotential::usage = "HarmonicPerimeterPotential[map] yields a cortical potential function that operates on the vertices on the perimeter of the given map to hold them in place using a harmonic potential well tied to their initial positions.";

MapToMeshPotential::usage = "MapToMeshPotential[map, f] yields a function equivalent to f projected onto the cortical mesh origin of the given map. A heuristic is used when necessary. Note that this may be slow for many maps, so the use of small orthographic maps is suggested.";

Begin["`Private`"];

(* #CorticalPotentialFunction *********************************************************************)
Options[CorticalPotentialFunction] = {
  Print -> Subscript["F", "Potential"],
  MetaInformation -> {},
  CorticalMesh -> None};
DefineImmutable[
  CorticalPotentialFunction[{F_, G_}, X_Symbol, OptionsPattern[]] :> P,
  {(* Let's start with options! *)
   Options[P] = Map[# -> OptionValue[#]&, Options[CorticalPotentialFunction][[All,1]]],
   Options[P, opt_] := Replace[
     opt,
     Append[Options[P], x_ :> (Message[Options::optionf, x, CorticalPotentialFunction]; {})]],
   (* We need to define the potential functions and gradients... *)
   PotentialFunction[P] -> Block[{X},
     With[
       {pos = Position[Hold[F], X, Infinity],
        sym = Unique["arg"]},
       Function @@ Join[
         Hold[{sym}],
         ReplacePart[Hold[F], (# -> sym)& /@ pos]]]],
   GradientFunction[P]  -> Block[
     {X},
     With[
       {pos = Position[Hold[G], X, Infinity],
        sym = Unique["arg"]},
       Function @@ Join[
         Hold[{sym}],
         ReplacePart[Hold[G], (# -> sym)& /@ pos]]]],
   (* And a call form for the gradient. *)
   Grad[P, M_ /; ArrayQ[M, 2, NumericQ]] := With[
     {f = GradientFunction[P]},
     Join @@ If[Length[M] <= Length[M[[1]]], f[M], Transpose[f[Transpose @ M]]]],
   (* Finally, this one is private, but useful for combining potential functions *)
   HeldArguments[P] -> {Hold[F], Hold[G], Hold[X]}},
  SetSafe -> True,
  Symbol -> CorticalPotentialFunctionInstance];
SetAttributes[CorticalPotentialFunction, HoldAll];
Protect[PotentialFunction, GradientFunction];

(* We have a few more edits for the potential function though: *)
Unprotect[CorticalPotentialFunctionInstance];

(* The call form for the potential is here, where it can be defined: *)
(CPF:CorticalPotentialFunctionInstance[__])[X_ /; ArrayQ[X, 2, NumericQ]] := With[
   {f = PotentialFunction[CPF]},
   If[Length[X] <= Length[X[[1]]], f[X], f[Transpose @ X]]];
(CPF:CorticalPotentialFunctionInstance[__])[X_Symbol] := With[
   {tmp = TemporarySymbol["CPF"],
    f = PotentialFunction[CPF]},
   tmp[M_ /; ArrayQ[M, 2, NumericQ]] := f[M];
   tmp[X]];

(* Critically, we want a nice display form for these potential functions: *)
MakeBoxes[P_CorticalPotentialFunctionInstance, form_] := MakeBoxes[#]& @ Options[P, Print];

(* We need to define some simple combination operators... *)
SetAttributes[AutoExtendCorticalPotential, HoldRest];
Quiet[
  AutoExtendCorticalPotential[
    patt_ -> res_,
    P0_Symbol -> P_Symbol, 
    {F0_Symbol, G0_Symbol} -> {F_, G_}, X_Symbol
    ] := TagSetDelayed[
      CorticalPotentialFunctionInstance,
      Evaluate[patt /. HoldPattern[P0] :> P0_CorticalPotentialFunctionInstance],
      With[
        {opts = Options[P0],
         args = HeldArguments[P0]},
        With[
          {fns = ReplaceAll[
             Hold[{F, G}],
             MapThread[
               RuleDelayed @@ Join[Hold@@{HoldPattern @@ #1}, #2] &,
               {{Hold[F0], Hold[G0]},
                ReplaceAll[args[[1;;2]], HoldPattern @@ args[[3]] :> X]}]]},
          CorticalPotentialFunction @@ Join[
            fns,
            Hold[X],
            Hold @@ opts]]]],
  {RuleDelayed::rhs}];
Protect[AutoExtendCorticalPotential];

AutoExtendCorticalPotential[
  Plus[x_?NumericQ, P0, rest___] -> Plus[P, rest], P0 -> P,
  {F0, G0} -> {x + F0, G0},
  X];
AutoExtendCorticalPotential[
  Times[x_?NumericQ, P0, rest___] -> Times[P, rest], P0 -> P,
  {F0, G0} -> {x * F0, x * G0},
  X];
(* One weird one... *)
CorticalPotentialFunctionInstance /: Plus[P0_CorticalPotentialFunctionInstance,
                                          P1_CorticalPotentialFunctionInstance,
                                          rest___] := Plus[
  With[
    {args0 = HeldArguments[P0], args1 = HeldArguments[P1],
     opts0 = Options[P0], opts1 = Options[P1]},
    With[
      {rule = RuleDelayed @@ Join[Hold @@ {HoldPattern @@ args1[[3]]}, args0[[3]]]},
      CorticalPotentialFunction @@ Join[
        Replace[
          Hold @@ {
            {Join[args0[[1]], ReplaceAll[args1[[1]], rule]],
             Join[args0[[2]], ReplaceAll[args1[[2]], rule]]}},
          Hold[a__] :> Plus[a],
          {2}],
        args0[[3]],
        Hold @@ {
          Print -> Row[{Print /. opts0, "+", Print /. opts1}],
          CorticalMesh -> With[
            {msh = CorticalMesh /. opts0},
            If[msh == (CorticalMesh /. opts1), msh, None]],
          MetaInformation -> ((MetaInformation /. #)& /@ {opts0, opts1})}]]],
  rest];
Protect[CorticalPotentialFunction, CorticalPotentialFunctionInstance];


(* ============================================================================================== *)
(* ====================================== Private Functions ===================================== *)
(* ============================================================================================== *)

(* Here we compile functions for calculating harmonic angle potentials *)
CalculateHarmonicAnglePotential3D = Compile[
  {{x0, _Real, 1}, {y0, _Real, 1}, {z0, _Real, 1},
   {x1, _Real, 1}, {y1, _Real, 1}, {z1, _Real, 1},
   {x2, _Real, 1}, {y2, _Real, 1}, {z2, _Real, 1},
   {th0, _Real, 1}},
  With[
    {u01 = {x1 - x0, y1 - y0, z1 - z0},
     u02 = {x2 - x0, y2 - y0, z2 - z0}},
    With[
      {l01 = Total[u01^2],
       l02 = Total[u02^2]},
      Total[(ArcCos[Total[u01 * u02] / Sqrt[l01 * l02]] - th0)^2]]],
  RuntimeOptions -> {"Speed", "EvaluateSymbolically" -> False},
  Parallelization -> True];
CalculateHarmonicAngleGradient3D = Compile[
    {{x0, _Real, 1}, {y0, _Real, 1}, {z0, _Real, 1},
     {x1, _Real, 1}, {y1, _Real, 1}, {z1, _Real, 1},
     {x2, _Real, 1}, {y2, _Real, 1}, {z2, _Real, 1},
     {th0, _Real, 1}},
    With[
      {u1 = {x1 - x0, y1 - y0, z1 - z0}, u2 = {x2 - x0, y2 - y0, z2 - z0}},
      With[
        {d1 = Sqrt[Total[u1^2]], d2 = Sqrt[Total[u2^2]]},
        With[
          {th = ArcCos[Total[u1*u2] / (d1*d2)],
           n1 = u1 / ConstantArray[d1, Length[u1]],
           n2 = u2 / ConstantArray[d2, Length[u2]]},
          With[
            {cos = ConstantArray[Cos[th], Length[u1]], sin = Sin[th]},
            With[
              {f1 = (cos*n1 - n2) * ConstantArray[(th - th0) / (d1 * sin), Length[u1]],
               f2 = (cos*n2 - n1) * ConstantArray[(th - th0) / (d2 * sin), Length[u1]]},
              {-(f1 + f2), f1, f2}]]]]],
    RuntimeOptions -> {"Speed", "EvaluateSymbolically" -> False},
    Parallelization -> True];
Protect[CalculateHarmonicAnglePotential3D, CalculateHarmonicAngleGradient3D];

CalculateHarmonicAnglePotential2D = Compile[
  {{x0, _Real, 1}, {y0, _Real, 1},
   {x1, _Real, 1}, {y1, _Real, 1},
   {x2, _Real, 1}, {y2, _Real, 1},
   {th0, _Real, 1}},
  With[
    {u01 = {x1 - x0, y1 - y0},
     u02 = {x2 - x0, y2 - y0}},
    With[
      {l01 = Total[u01^2],
       l02 = Total[u02^2]},
      Total[(ArcCos[Total[u01 * u02] / Sqrt[l01 * l02]] - th0)^2]]],
  RuntimeOptions -> {"Speed", "EvaluateSymbolically" -> False},
  Parallelization -> True];
CalculateHarmonicAngleGradient2D = Compile[
    {{x0, _Real, 1}, {y0, _Real, 1},
     {x1, _Real, 1}, {y1, _Real, 1},
     {x2, _Real, 1}, {y2, _Real, 1},
     {th0, _Real, 1}},
    With[
      {u1 = {x1 - x0, y1 - y0}, u2 = {x2 - x0, y2 - y0}},
      With[
        {d1 = Sqrt[Total[u1^2]], d2 = Sqrt[Total[u2^2]]},
        With[
          {th = ArcCos[Total[u1*u2] / (d1*d2)],
           n1 = u1 / ConstantArray[d1, Length[u1]],
           n2 = u2 / ConstantArray[d2, Length[u2]]},
          With[
            {cos = ConstantArray[Cos[th], Length[u1]], sin = Sin[th]},
            With[
              {f1 = (cos*n1 - n2) * ConstantArray[(th - th0) / (d1 * sin), Length[u1]],
               f2 = (cos*n2 - n1) * ConstantArray[(th - th0) / (d2 * sin), Length[u1]]},
              {-(f1 + f2), f1, f2}]]]]],
    RuntimeOptions -> {"Speed", "EvaluateSymbolically" -> False},
    Parallelization -> True];
(*
CalculateHarmonicAngleGradient2D = ReplacePart[
  Hold[
    {{x0, _Real, 1}, {y0, _Real, 1},
     {x1, _Real, 1}, {y1, _Real, 1},
     {x2, _Real, 1}, {y2, _Real, 1},
     {th0, _Real, 1}},
    Evaluate @ Block[
      {x0, y0, x1, y1, x2, y2, th0},
      With[
        {grad = Grad[
           Simplify[
             (ArcCos[
                Dot[
                  Normalize[{x1 - x0, y1 - y0}],
                  Normalize[{x2 - x0, y2 - y0}]]] - th0)^2,
             Assumptions -> Element[{x0, y0, x1, y1, x2, y2}, Reals]],
           {x0, y0, x1, y1, x2, y2}]},
        Hold[grad, 2]]],
    RuntimeOptions -> {"Speed", "EvaluateSymbolically" -> False},
    Parallelization -> True],
  {{2,0} -> Partition,
   {0}   -> Compile}];
*)
Protect[CalculateHarmonicAnglePotential2D, CalculateHarmonicAngleGradient2D];

(* And here we compile functions for calculating cosine angle potentials *)
CalculateCosineAnglePotential3D = Compile[
  {{x0, _Real, 1}, {y0, _Real, 1}, {z0, _Real, 1},
   {x1, _Real, 1}, {y1, _Real, 1}, {z1, _Real, 1},
   {x2, _Real, 1}, {y2, _Real, 1}, {z2, _Real, 1},
   {cos0, _Real, 1}},
  With[
    {u01 = {x1 - x0, y1 - y0, z1 - z0},
     u02 = {x2 - x0, y2 - y0, z2 - z0}},
    With[
      {l01 = Total[u01^2],
       l02 = Total[u02^2]},
      Total[(Total[u01 * u02] / Sqrt[l01 * l02] - cos0)^2]]],
  RuntimeOptions -> {"Speed", "EvaluateSymbolically" -> False},
  Parallelization -> True];
CalculateCosineAngleGradient3D = ReplacePart[
  Hold[
    {{x0, _Real, 1}, {y0, _Real, 1}, {z0, _Real, 1},
     {x1, _Real, 1}, {y1, _Real, 1}, {z1, _Real, 1},
     {x2, _Real, 1}, {y2, _Real, 1}, {z2, _Real, 1},
     {cos0, _Real, 1}},
    Evaluate @ Block[
      {x0, y0, z0, x1, y1, z1, x2, y2, z2, cos0},
      With[
        {grad = Grad[
           Simplify[
             (Dot[
                Normalize[{x1 - x0, y1 - y0, z1 - z0}],
                Normalize[{x2 - x0, y2 - y0, z2 - z0}]] - cos0)^2,
             Assumptions -> Element[{x0, y0, z0, x1, y1, z1, x2, y2, z2}, Reals]],
           {x0, y0, z0, x1, y1, z1, x2, y2, z2}]},
        Hold[grad, 2]]],
    RuntimeOptions -> {"Speed", "EvaluateSymbolically" -> False},
    Parallelization -> True],
  {{2,0} -> Partition,
   {0}   -> Compile}];
Protect[CalculateCosineAnglePotential3D, CalculateCosineAngleGradient3D];

CalculateCosineAnglePotential2D = Compile[
  {{x0, _Real, 1}, {y0, _Real, 1},
   {x1, _Real, 1}, {y1, _Real, 1},
   {x2, _Real, 1}, {y2, _Real, 1},
   {cos0, _Real, 1}},
  With[
    {u01 = {x1 - x0, y1 - y0},
     u02 = {x2 - x0, y2 - y0}},
    With[
      {l01 = Total[u01^2],
       l02 = Total[u02^2]},
      Total[(Total[u01 * u02] / Sqrt[l01 * l02] - cos0)^2]]],
  RuntimeOptions -> {"Speed", "EvaluateSymbolically" -> False},
  Parallelization -> True];
CalculateCosineAngleGradient2D = ReplacePart[
  Hold[
    {{x0, _Real, 1}, {y0, _Real, 1},
     {x1, _Real, 1}, {y1, _Real, 1},
     {x2, _Real, 1}, {y2, _Real, 1},
     {cos0, _Real, 1}},
    Evaluate @ Block[
      {x0, y0, x1, y1, x2, y2, cos0},
      With[
        {grad = Grad[
           Simplify[
             (Dot[
                Normalize[{x1 - x0, y1 - y0}],
                Normalize[{x2 - x0, y2 - y0}]] - cos0)^2,
             Assumptions -> Element[{x0, y0, x1, y1, x2, y2}, Reals]],
           {x0, y0, x1, y1, x2, y2}]},
        Hold[grad, 2]]],
    RuntimeOptions -> {"Speed", "EvaluateSymbolically" -> False},
    Parallelization -> True],
  {{2,0} -> Partition,
   {0}   -> Compile}];
Protect[CalculateCosineAnglePotential2D, CalculateCosineAngleGradient2D];

(* These functions are helpers for the Gaussian potential well functions *)
Options[GaussianPotentialWellParseGaussian] = {
  "FWHM" -> False,
  "Normalize" -> True,
  "Shape" -> 2,
  "Weight" -> 1};
GaussianPotentialWellParseGaussian[x0_, sigma_, OptionsPattern[]] := With[
  {fwhm = OptionValue["FWHM"],
   normalize = OptionValue["Normalize"],
   shape = OptionValue["Shape"],
   weight = OptionValue["Weight"]},
  With[
    {sig = If[TrueQ[fwhm], 2.0*Sqrt[2.0*Log[2.0]] * sigma, sigma]},
    Block[
      {X, U, distance},
      {ReplacePart[ (* Potential function *)
         Hold[
           {{X, _Real, 2}},
           Evaluate @ Hold[
             {distance = Sqrt @ Total[MapThread[Subtract, {X, x0}]^2]},
             Evaluate @ Times[
               -weight * Exp[-(distance / sig)^shape / shape],
               If[TrueQ[normalize],
                 1 / (2 * sig * Gamma[(shape + 1) / shape] * shape ^ (1 / shape)),
                 1]]],
           RuntimeOptions -> {"Speed", "EvaluateSymbolically" -> False},
           Parallelization -> True],
        {{2,0} -> With,
         {0}   -> Compile}],
       ReplacePart[ (* Gradient function *)
         Hold[
           {{X, _Real, 2}},
           Evaluate @ Hold[
             {U = MapThread[Subtract, {x0, X}]},
             Evaluate @ Hold[
               {distance = Sqrt @ Total[U^2]},
               Evaluate @ Hold @ Evaluate[
                 Times[
                   weight * Exp[-(distance / sig)^shape / shape],
                   (* the extra distance in the denominator normalizes U *)
                   (distance / sig)^(shape - 1) / (sig * distance),
                   If[TrueQ[normalize],
                     1 / (2 * sig * Gamma[(shape + 1) / shape] * shape ^ (1 / shape)),
                     1]]]]],
           RuntimeOptions -> {"Speed", "EvaluateSymbolically" -> False},
           Parallelization -> True],
         {{2,2,2,0} -> Function[U * ConstantArray[#, Length[U]]],
          {2,2,0}   -> With,
          {2,0}     -> With,
          {0}       -> Compile}]}]]];
Protect[GaussianPotentialWellParseGaussian];

GaussianPotentialWellParseSpec[mesh_, Rule[idcsArg_, gaussArg_]] := Check[
  {With[
     {CheckIndices = Replace @ {
        id_Integer :> {id},
        ids:{_Integer..} :> ids,
        _ :> Message[GaussianPotentialWell::badarg, "index "<>ToString[idcsArg]<>" not found"]}},
     Which[
       IntegerQ[idcsArg], CheckIndices @ VertexIndex[mesh, idcsArg],
       ArrayQ[idcsArg, 1, IntegerQ], CheckIndices @ VertexIndex[mesh, idcsArg],
       All, Range[VertexCount[mesh]],
       True, Message[
         GaussianPotentialWell::badarg,
         "Gaussian well spec's indices must be an integer or a list of integers"]]],
   If[ListQ[gaussArg],
     Apply[GaussianPotentialWellParseGaussian, gaussArg],
     Message[
       GaussianPotentialWell::badarg,
       "Gaussian well's spec must be a list of {x0, sigma} (possibly with options)"]]},
  $Failed];
Protect[GaussianPotentialWellParseSpec];

ParseGaussianPotentialWells[mesh_?CorticalObjectQ, spec_] := Check[
  Which[
    Head[spec] === Rule, {GaussianPotentialWellParseSpec[mesh, spec]},
    ArrayQ[spec, 1, Head[#] === Rule&], Map[GaussianPotentialWellParseSpec[mesh, #]&, spec],
    True, Message[GaussianPotentialWell::badarg, "spec must be a rule or list of rules"]],
  $Failed];
Protect[ParseGaussianPotentialWells];

(* #CalculateGaussianPotential ********************************************************************)
CalculateGaussianPotential[{indices_, fns_}, Xt_] := Total @ MapThread[
  Function[{idcs, f}, Total[(f[[1]])[Xt[[All, idcs]]]]],
  {indices, fns}];
Protect[CalculateGaussianPotential];

(* #CalculateGaussianGradient *********************************************************************)
CalculateGaussianGradient[{indices_, fns_}, Xt_] := Module[
  {dXt = ConstantArray[0.0, Dimensions[Xt]]},
  MapThread[
    Function[{idcs, f}, dXt[[All, idcs]] += (f[[2]])[Xt[[All, idcs]]]],
    {indices, fns}];
  dXt];
Protect[CalculateGaussianGradient];

(* These functions are helpers for the Harmonic potential well functions *)
Options[HarmonicPotentialWellParseHarmonic] = {
  "Width" -> 1,
  "Shape" -> 2,
  "Weight" -> 1};
HarmonicPotentialWellParseHarmonic[x0_, OptionsPattern[]] := With[
  {width = OptionValue["Width"],
   shape = OptionValue["Shape"],
   weight = OptionValue["Weight"]},
  With[
    {const = weight / width^shape},
    Block[
      {X, U, distance},
      {(* Potential function *)
       Compile[
         {{X, _Real, 2}},
         const / shape * Sqrt[Total[MapThread[Subtract, {X, x0}]^2]]^shape,
         RuntimeOptions -> {"Speed", "EvaluateSymbolically" -> False},
         Parallelization -> True],
       (* Gradient function *)
       Compile[
         {{X, _Real, 2}},
         With[
           {U = MapThread[Subtract, {X, x0}]},
           With[
             {distances = (# + (1 - Abs@Sign[#]))& @ Chop @ Sqrt @ Total[U^2]},
             With[
               {magnitudes = const * distances^(shape - 1),
                Unorm = U / ConstantArray[distances, Length[U]]},
               Unorm * ConstantArray[magnitudes, Length[U]]]]],
         RuntimeOptions -> {"Speed", "EvaluateSymbolically" -> False},
         Parallelization -> True]}]]];
Protect[HarmonicPotentialWellParseHarmonic];

HarmonicPotentialWellParseSpec[mesh_, Rule[idcsArg_, harmonicArg_]] := Check[
  {With[
     {CheckIndices = Replace @ {
        id_Integer :> {id},
        ids:{_Integer..} :> ids,
        _ :> Message[HarmonicPotentialWell::badarg, "index "<>ToString[idcsArg]<>" not found"]}},
     Which[
       IntegerQ[idcsArg], CheckIndices @ VertexIndex[mesh, idcsArg],
       ArrayQ[idcsArg, 1, IntegerQ], CheckIndices @ VertexIndex[mesh, idcsArg],
       All, Range[VertexCount[mesh]],
       True, Message[
         HarmonicPotentialWell::badarg,
         "Harmonic well spec's indices must be an integer or a list of integers"]]],
   Which[
     ArrayQ[harmonicArg, 1, NumericQ], HarmonicPotentialWellParseHarmonic[harmonicArg],
     ListQ[harmonicArg], Apply[HarmonicPotentialWellParseHarmonic, harmonicArg],
     True, Message[
       HarmonicPotentialWell::badarg,
       "Harmonic well's spec must be a list x0 or a list of {x0} (possibly with options)"]]},
  $Failed];
Protect[HarmonicPotentialWellParseSpec];

ParseHarmonicPotentialWells[mesh_?CorticalObjectQ, spec_] := Check[
  Which[
    Head[spec] === Rule, {HarmonicPotentialWellParseSpec[mesh, spec]},
    ArrayQ[spec, 1, Head[#] === Rule&], Map[HarmonicPotentialWellParseSpec[mesh, #]&, spec],
    True, Message[HarmonicPotentialWell::badarg, "spec must be a rule or list of rules"]],
  $Failed];
Protect[ParseHarmonicPotentialWells];

(* #CalculateHarmonicPotential ********************************************************************)
CalculateHarmonicPotential[{indices_, fns_}, Xt_] := Total @ MapThread[
  Function[{idcs, f}, Total[(f[[1]])[Xt[[All, idcs]]]]],
  {indices, fns}];
Protect[CalculateHarmonicPotential];

(* #CalculateHarmonicGradient *********************************************************************)
CalculateHarmonicGradient[{indices_, fns_}, Xt_] := Module[
  {dXt = ConstantArray[0.0, Dimensions[Xt]]},
  MapThread[
    Function[{idcs, f}, dXt[[All, idcs]] += (f[[2]])[Xt[[All, idcs]]]],
    {indices, fns}];
  dXt];
Protect[CalculateHarmonicGradient];




(* ============================================================================================== *)
(* ====================================== Public Functions ====================================== *)
(* ============================================================================================== *)

(* #HarmonicEdgePotential *************************************************************************)
Options[HarmonicEdgePotential] = {MetaInformation -> {}};
HarmonicEdgePotential[mesh_?CorticalObjectQ] := With[
  {X0 = VertexCoordinatesTr[mesh],
   D0 = EdgeLengths[mesh],
   E = VertexIndex[mesh, EdgePairsTr[mesh]],
   m = EdgeCount[mesh]},
  CorticalPotentialFunction[
    {0.5 / m * Total[(EdgeLengthsTr[mesh, X] - D0)^2],
     With[
       {dX = X[[All, E[[2]]]] - X[[All, E[[1]]]]},
       With[
         {norms = Sqrt[Total[dX^2]]},
         With[
           {magnitude = (D0 - norms) / (m * norms)},
           SumOverEdgesDirectedTr[
             mesh,
             dX * ConstantArray[magnitude, Length[dX]]]]]]},
    X,
    Print -> Subscript[Style["\[GothicCapitalH]",Bold], Row[{"Edges",",",Length@X0}]],
    CorticalMesh -> mesh,
    MetaInformation -> OptionValue[MetaInformation]]];
Protect[HarmonicEdgePotential];

(* #HarmonicAnglePotential ************************************************************************)
Options[HarmonicAnglePotential] = {MetaInformation -> {}};
HarmonicAnglePotential[mesh_?CorticalObjectQ, OptionsPattern[]] := With[
  {X0 = VertexCoordinatesTr[mesh],
   Ft = VertexIndex[mesh, FaceListTr[mesh]],
   A0 = FaceAnglesTr[mesh],
   n = 3 * FaceCount[mesh],
   dims = If[CorticalMeshQ[mesh], 3, 2],
   pfun = If[CorticalMeshQ[mesh],
     CalculateHarmonicAnglePotential3D,
     CalculateHarmonicAnglePotential2D],
   gfun = If[CorticalMeshQ[mesh],
     CalculateHarmonicAngleGradient3D,
     CalculateHarmonicAngleGradient2D]},
  CorticalPotentialFunction[
    {With[
       {corners0 = X[[All, #]]& /@ Ft},
       0.5 / n * Sum[
         pfun @@ Append[Join @@ RotateLeft[corners0, i], A0[[i+1]]],
         {i, 0, 2}]],
     With[
       {corners0 = X[[All, #]]& /@ Ft},
       (* corners0: {v1, v2, v3} (3xdxn); vi: {x, y, z} (3 x n) or {x, y} (2 x n) *)
       With[
         {facesGrad = Sum[
            RotateRight[
              gfun @@ Append[Join @@ RotateLeft[corners0, i], A0[[i + 1]]],
              i],
            {i, 0, 2}]},
         (* facesGrad: same format as corners0 *)
         Table[SumOverFaceVerticesTr[mesh, facesGrad[[All, k]]], {k, 1, dims}] / n]]},
    X,
    Print -> Subscript[Style["\[GothicCapitalH]",Bold], Row[{"Angles",",",Length@X0}]],
    CorticalMesh -> mesh,
    MetaInformation -> OptionValue[MetaInformation]]];
Protect[HarmonicAnglePotential];

(* #CosineAnglePotential **************************************************************************)
Options[CosineAnglePotential] = {MetaInformation -> {}};
CosineAnglePotential[mesh_?CorticalObjectQ, OptionsPattern[]] := With[
  {X0 = VertexCoordinatesTr[mesh],
   Ft = VertexIndex[mesh, FaceListTr[mesh]],
   A0 = FaceAngleCosinesTr[mesh],
   n = 3 * FaceCount[mesh],
   dims = If[CorticalMeshQ[mesh], 3, 2],
   pfun = If[CorticalMeshQ[mesh],
     CalculateCosineAnglePotential3D,
     CalculateCosineAnglePotential2D],
   gfun = If[CorticalMeshQ[mesh],
     CalculateCosineAngleGradient3D,
     CalculateCosineAngleGradient2D]},
  CorticalPotentialFunction[
    {With[
       {corners0 = X[[All, #]]& /@ Ft},
       0.5 / n * Sum[
         pfun @@ Append[Join @@ RotateLeft[corners0, i], A0[[i+1]]],
         {i, 0, 2}]],
     With[
       {corners0 = X[[All, #]]& /@ Ft},
       (* corners0: {v1, v2, v3} (3x3xn); vi: {x, y, z} (3 x n) *)
       With[
         {facesGrad = Sum[
            RotateRight[
              gfun @@ Append[Join @@ RotateLeft[corners0, i], A0[[i+1]]],
              1],
            {i, 0, 2}]},
         (* facesGrad: same format as corners0 *)
         Table[SumOverFaceVerticesTr[mesh, facesGrad[[All, k]]], {k, 1, dims}] / n]]},
    X,
    Print -> Subscript[
      Style["\[GothicCapitalH]",Bold],
      Row[{Subscript["Angles", "Cosine"],",",Length@X0}]],
    CorticalMesh -> mesh,
    MetaInformation -> OptionValue[MetaInformation]]];
Protect[CosineAnglePotential];

(* #GaussianPotentialWell *************************************************************************)
Options[GaussianPotentialWell] = {MetaInformation -> {}};
GaussianPotentialWell[mesh_?CorticalObjectQ, spec_] := Check[
  With[
    {wells = Transpose @ ParseGaussianPotentialWells[mesh, spec]},
    CorticalPotentialFunction[
      {CalculateGaussianGradient[wells, X], CalculateGaussianPotential[wells, X]},
      X,
      Print -> Subscript[Style["\[GothicCapitalC]",Bold], Row[{"Angles",",",Length@X0}]],
      CorticalMesh -> mesh,
      MetaInformation -> OptionValue[MetaInformation]]],
  $Failed];
Protect[GaussianPotentialWell];

(* #HarmonicPotentialWell *************************************************************************)
Options[HarmonicPotentialWell] = {
  MetaInformation -> {}, 
  Print -> Automatic};
HarmonicPotentialWell[mesh_?CorticalObjectQ, spec_, OptionsPattern[]] := With[
  {wells = Transpose @ ParseHarmonicPotentialWells[mesh, spec],
   dims = If[CorticalMeshQ[mesh], 3, 2]},
<<<<<<< HEAD
  CorticalPotentialFunction[
    {CalculateHarmonicPotential[wells, X], CalculateHarmonicGradient[wells, X]},
    X,
    Print -> Subscript[
      Style["\[GothicCapitalH]",Bold], 
      Row[{"Well","<",Length@wells,">",",",dims}]],
    CorticalMesh -> mesh,
    MetaInformation -> OptionValue[MetaInformation]]];
=======
  With[
    {},
    CorticalPotentialFunction[
      {CalculateHarmonicPotential[wells, X], CalculateHarmonicGradient[wells, X]},
      X,
      MetaInformation -> OptionValue[MetaInformation],
      CorticalMesh -> mesh,
      Print -> Replace[
        OptionValue[Print],
        Automatic :> Subscript[
          Style["\[GothicCapitalH]",Bold],
          Row[{Length[wells],",",Length[dims]}]]]]]];
>>>>>>> dfd5000a
Protect[HarmonicPotentialWell];

(* #RegionDistancePotential ***********************************************************************)
Options[RegionDistancePotential] = {
  Print -> Style["\[GothicCapitalR]", FontWeight -> Bold],
  MetaInformation -> {},
  VertexWeight -> Automatic};
RegionDistancePotential[mesh_?CorticalObjectQ, reg_?RegionQ, {F_, G_}, OptionsPattern[]] := With[
  {weight = Replace[
     OptionValue[VertexWeight],
     {list_ /; ArrayQ[list, 1, NumericQ] && Length[list] == VertexCount[mesh] :> list,
      list:{(_Integer -> _?NumericQ)..} /; Length[list] == VertexCount[mesh] :> SparseArray[
        VertexIndex[mesh, list[[All,1]]] -> list[[All, 2]], 
        VertexCount[mesh]],
      s_ /; ArrayQ[VertexPropertyValues[mesh, s], 1, NumericQ] :> VertexPropertyValues[mesh, s],
      Automatic :> ConstantArray[1, VertexCount[mesh]],
      _ :> Message[RegionDistancePotential::badarg, "Unrecognized VertexWeight option"]}]},
  With[
    {idcs = Indices[weights, Except[0|0.0]],
     distFn = RegionDistanceFunction[reg],
     nearFn = RegionNearestFunction[reg],
     W = Total[Abs@weight]},
    With[
      {w = weight[[idcs]], absw = Abs[weight[[idcs]]]},
      CorticalPotentialFunction[
        {Dot[F @ distFn @ Transpose @ X[[All, idcs]], absw] / W,
         With[
           {nears = nearFn @ Transpose @ X},
           With[
             {dX = X - Transpose[nears]},
             With[
               {dists = ColumnNorms[dX]},
               dX * ConstantArray[w * G[dists] / (W * dists), Length[X]]]]]},
        X,
        Print -> OptionValue[Print],
        MetaInformation -> OptionValue[MetaInformation],
        CorticalMesh -> mesh]]]];
Protect[RegionDistancePotential];

(* #SignedRegionDistancePotential *****************************************************************)
Options[SignedRegionDistancePotential] = {
  Print -> Subscript[Style["\[GothicCapitalR]", FontWeight -> Bold], "Signed"],
  MetaInformation -> {},
  VertexWeight -> Automatic};
SignedRegionDistancePotential[mesh_?CorticalObjectQ,
                              reg_?BoundaryMeshRegionQ,
                              {F_, G_},
                              OptionsPattern[]] := With[
  {weight = Replace[
     OptionValue[VertexWeight],
     {list_ /; ArrayQ[list, 1, NumericQ] && Length[list] == VertexCount[mesh] :> list,
      list:{(_Integer -> _?NumericQ)..} /; Length[list] == VertexCount[mesh] :> SparseArray[
        VertexIndex[mesh, list[[All,1]]] -> list[[All, 2]], 
        VertexCount[mesh]],
      s_ /; ArrayQ[VertexPropertyValues[mesh, s], 1, Numeric] :> VertexPropertyValues[mesh, s],
      Automatic :> ConstantArray[1, VertexCount[mesh]],
      _ :> Message[SignedRegionDistancePotential::badarg, "Unrecognized VertexWeight option"]}]},
  With[
    {idcs = Indices[weights, Except[0|0.0]],
     distFn = SignedRegionDistanceFunction[reg],
     nearFn = RegionNearestFunction[reg],
     W = Total[Abs@weight]},
    With[
      {w = weight[[idcs]], absw = Abs[weight[[idcs]]]},
      CorticalPotentialFunction[
        {Dot[F @ distFn @ Transpose @ X[[All, idcs]], absw] / W,
         With[
           {nears = nearFn @ Transpose @ X},
           With[
             {dX = X - Transpose[nears]},
             With[
               {dists = distFn[Transpose @ X[[All, idcs]]]},
               dX * ConstantArray[w * G[dists] / (W * dists), Length[X]]]]]},
        X,
        Print -> OptionValue[Print],
        MetaInformation -> OptionValue[MetaInformation],
        CorticalMesh -> mesh]]]];
Protect[SignedRegionDistancePotential];

(* #HarmonicPerimeterPotential ********************************************************************)
Options[HarmonicPerimeterPotential] = {MetaInformation -> {}};
HarmonicPerimeterPotential[map_?CorticalMapQ, OptionsPattern[]] := With[
  {perimeter = MapBoundaryVertexList[map],
   X0 = VertexCoordinates[map]},
  HarmonicPotentialWell[
    map,
    Thread[perimeter -> X0[[VertexIndex[map, perimeter]]]],
    Print -> Subscript[Style["\[GothicCapitalH]", FontWeight -> Bold], "Perimeter"],
    MetaInformation -> OptionValue[MetaInformation]]];
Protect[HarmonicPerimeterPotential];

(* #MapToMeshPotential ****************************************************************************)
(* #here *)
MapToMeshPotential[map_?CoticalMapQ, f_] := None;

End[];
EndPackage[];
<|MERGE_RESOLUTION|>--- conflicted
+++ resolved
@@ -685,29 +685,16 @@
 HarmonicPotentialWell[mesh_?CorticalObjectQ, spec_, OptionsPattern[]] := With[
   {wells = Transpose @ ParseHarmonicPotentialWells[mesh, spec],
    dims = If[CorticalMeshQ[mesh], 3, 2]},
-<<<<<<< HEAD
   CorticalPotentialFunction[
     {CalculateHarmonicPotential[wells, X], CalculateHarmonicGradient[wells, X]},
     X,
-    Print -> Subscript[
-      Style["\[GothicCapitalH]",Bold], 
-      Row[{"Well","<",Length@wells,">",",",dims}]],
+    MetaInformation -> OptionValue[MetaInformation],
     CorticalMesh -> mesh,
-    MetaInformation -> OptionValue[MetaInformation]]];
-=======
-  With[
-    {},
-    CorticalPotentialFunction[
-      {CalculateHarmonicPotential[wells, X], CalculateHarmonicGradient[wells, X]},
-      X,
-      MetaInformation -> OptionValue[MetaInformation],
-      CorticalMesh -> mesh,
-      Print -> Replace[
-        OptionValue[Print],
-        Automatic :> Subscript[
-          Style["\[GothicCapitalH]",Bold],
-          Row[{Length[wells],",",Length[dims]}]]]]]];
->>>>>>> dfd5000a
+    Print -> Replace[
+      OptionValue[Print],
+      Automatic :> Subscript[
+        Style["\[GothicCapitalH]",Bold], 
+        Row[{"Well","<",Length@wells,">",",",dims}]]]]];
 Protect[HarmonicPotentialWell];
 
 (* #RegionDistancePotential ***********************************************************************)
